use alloc::sync::Arc;
use announce_limits::AnnounceLimits;
use announce_table::AnnounceTable;
use link_table::LinkTable;
use packet_cache::PacketCache;
use path_table::PathTable;
use rand_core::OsRng;
use std::collections::HashMap;
use std::time::Duration;
use tokio::time;
use tokio_util::sync::CancellationToken;

use tokio::sync::broadcast;
use tokio::sync::Mutex;
use tokio::sync::MutexGuard;

use crate::destination::link::Link;
use crate::destination::link::LinkEventData;
use crate::destination::link::LinkHandleResult;
use crate::destination::link::LinkId;
use crate::destination::link::LinkStatus;
use crate::destination::DestinationAnnounce;
use crate::destination::DestinationDesc;
use crate::destination::DestinationHandleStatus;
use crate::destination::DestinationName;
use crate::destination::SingleInputDestination;
use crate::destination::SingleOutputDestination;

use crate::hash::AddressHash;
use crate::identity::PrivateIdentity;

use crate::iface::InterfaceManager;
use crate::iface::InterfaceRxReceiver;
use crate::iface::RxMessage;
use crate::iface::TxMessage;
use crate::iface::TxMessageType;

use crate::packet::DestinationType;
use crate::packet::Header;
use crate::packet::Packet;
use crate::packet::PacketContext;
use crate::packet::PacketDataBuffer;
use crate::packet::PacketType;

mod announce_limits;
mod announce_table;
mod link_table;
mod packet_cache;
mod path_table;

// TODO: Configure via features
const PACKET_TRACE: bool = false;
pub const PATHFINDER_M: usize = 128; // Max hops

const INTERVAL_LINKS_CHECK: Duration = Duration::from_secs(1);
const INTERVAL_INPUT_LINK_CLEANUP: Duration = Duration::from_secs(20);
const INTERVAL_OUTPUT_LINK_RESTART: Duration = Duration::from_secs(60);
const INTERVAL_OUTPUT_LINK_REPEAT: Duration = Duration::from_secs(6);
const INTERVAL_OUTPUT_LINK_KEEP: Duration = Duration::from_secs(5);
const INTERVAL_IFACE_CLEANUP: Duration = Duration::from_secs(10);
const INTERVAL_ANNOUNCES_RETRANSMIT: Duration = Duration::from_secs(1);
const INTERVAL_KEEP_PACKET_CACHED: Duration = Duration::from_secs(180);
const INTERVAL_PACKET_CACHE_CLEANUP: Duration = Duration::from_secs(90);

// Other constants
const KEEP_ALIVE_REQUEST: u8 = 0xFF;
const KEEP_ALIVE_RESPONSE: u8 = 0xFE;

#[derive(Clone)]
pub struct ReceivedData {
    pub destination: AddressHash,
    pub data: PacketDataBuffer,
}

pub struct TransportConfig {
    name: String,
    identity: PrivateIdentity,
    broadcast: bool,
    retransmit: bool,
}

#[derive(Clone)]
pub struct AnnounceEvent {
    pub destination: Arc<Mutex<SingleOutputDestination>>,
    pub app_data: PacketDataBuffer,
}

struct TransportHandler {
    config: TransportConfig,
    iface_manager: Arc<Mutex<InterfaceManager>>,
    announce_tx: broadcast::Sender<AnnounceEvent>,

    path_table: PathTable,
    announce_table: AnnounceTable,
    link_table: LinkTable,
    single_in_destinations: HashMap<AddressHash, Arc<Mutex<SingleInputDestination>>>,
    single_out_destinations: HashMap<AddressHash, Arc<Mutex<SingleOutputDestination>>>,

    announce_limits: AnnounceLimits,

    out_links: HashMap<AddressHash, Arc<Mutex<Link>>>,
    in_links: HashMap<AddressHash, Arc<Mutex<Link>>>,

    packet_cache: Mutex<PacketCache>,

    link_in_event_tx: broadcast::Sender<LinkEventData>,
    received_data_tx: broadcast::Sender<ReceivedData>,

    cancel: CancellationToken,
}

pub struct Transport {
    name: String,
    link_in_event_tx: broadcast::Sender<LinkEventData>,
    link_out_event_tx: broadcast::Sender<LinkEventData>,
<<<<<<< HEAD
    received_data_tx: broadcast::Sender<ReceivedData>,
=======
    iface_messages_tx: broadcast::Sender<RxMessage>,
>>>>>>> af75e2ca
    handler: Arc<Mutex<TransportHandler>>,
    iface_manager: Arc<Mutex<InterfaceManager>>,
    cancel: CancellationToken,
}

impl TransportConfig {
    pub fn new<T: Into<String>>(name: T, identity: &PrivateIdentity, broadcast: bool) -> Self {
        Self {
            name: name.into(),
            identity: identity.clone(),
            broadcast,
            retransmit: false,
        }
    }

    pub fn set_retransmit(&mut self, retransmit: bool) {
        self.retransmit = retransmit;
    }
    pub fn set_broadcast(&mut self, broadcast: bool) {
        self.broadcast = broadcast;
    }
}

impl Default for TransportConfig {
    fn default() -> Self {
        Self {
            name: "tp".into(),
            identity: PrivateIdentity::new_from_rand(OsRng),
            broadcast: false,
            retransmit: false,
        }
    }
}

impl Transport {
    pub fn new(config: TransportConfig) -> Self {
        let (announce_tx, _) = tokio::sync::broadcast::channel(16);
        let (link_in_event_tx, _) = tokio::sync::broadcast::channel(16);
        let (link_out_event_tx, _) = tokio::sync::broadcast::channel(16);
<<<<<<< HEAD
        let (received_data_tx, _) = tokio::sync::broadcast::channel(16);
=======
        let (iface_messages_tx, _) = tokio::sync::broadcast::channel(16);
>>>>>>> af75e2ca

        let iface_manager = InterfaceManager::new(16);

        let rx_receiver = iface_manager.receiver();

        let iface_manager = Arc::new(Mutex::new(iface_manager));

        let cancel = CancellationToken::new();
        let name = config.name.clone();
        let handler = Arc::new(Mutex::new(TransportHandler {
            config,
            iface_manager: iface_manager.clone(),
            announce_table: AnnounceTable::new(),
            link_table: LinkTable::new(),
            path_table: PathTable::new(),
            single_in_destinations: HashMap::new(),
            single_out_destinations: HashMap::new(),
            announce_limits: AnnounceLimits::new(),
            out_links: HashMap::new(),
            in_links: HashMap::new(),
            packet_cache: Mutex::new(PacketCache::new()),
            announce_tx,
            link_in_event_tx: link_in_event_tx.clone(),
            received_data_tx: received_data_tx.clone(),
            cancel: cancel.clone(),
        }));

        {
            let handler = handler.clone();
            tokio::spawn(manage_transport(
                handler,
                rx_receiver,
                iface_messages_tx.clone(),
            ))
        };

        Self {
            name,
            iface_manager,
            link_in_event_tx,
            link_out_event_tx,
<<<<<<< HEAD
            received_data_tx,
=======
            iface_messages_tx,
>>>>>>> af75e2ca
            handler,
            cancel,
        }
    }

    pub async fn outbound(&self, packet: &Packet) {
        let (packet, maybe_iface) = self
            .handler
            .lock()
            .await
            .path_table
            .handle_packet(packet);

        if let Some(iface) = maybe_iface {
            self.send_direct(iface, packet.clone()).await;
            log::trace!("Sent outbound packet to {}", iface);
        }

        // TODO handle other cases
    }

    pub fn iface_manager(&self) -> Arc<Mutex<InterfaceManager>> {
        self.iface_manager.clone()
    }

    pub fn iface_rx(&self) -> broadcast::Receiver<RxMessage> {
        self.iface_messages_tx.subscribe()
    }

    pub async fn recv_announces(&self) -> broadcast::Receiver<AnnounceEvent> {
        self.handler.lock().await.announce_tx.subscribe()
    }

    pub async fn send_packet(&self, packet: Packet) {
        self.handler.lock().await.send_packet(packet).await;
    }

    pub async fn send_announce(
        &self,
        destination: &Arc<Mutex<SingleInputDestination>>,
        app_data: Option<&[u8]>,
    ) {
        self.handler
            .lock()
            .await
            .send_packet(
                destination
                    .lock()
                    .await
                    .announce(OsRng, app_data)
                    .expect("valid announce packet"),
            )
            .await;
    }

    pub async fn send_broadcast(&self, packet: Packet, from_iface: Option<AddressHash>) {
        self.handler
            .lock()
            .await
            .send(TxMessage {
                tx_type: TxMessageType::Broadcast(from_iface),
                packet,
            })
            .await;
    }

    pub async fn send_direct(&self, addr: AddressHash, packet: Packet) {
        self.handler
            .lock()
            .await
            .send(TxMessage {
                tx_type: TxMessageType::Direct(addr),
                packet,
            })
            .await;
    }

    pub async fn send_to_all_out_links(&self, payload: &[u8]) {
        let handler = self.handler.lock().await;
        for link in handler.out_links.values() {
            let link = link.lock().await;
            if link.status() == LinkStatus::Active {
                let packet = link.data_packet(payload);
                if let Ok(packet) = packet {
                    handler.send_packet(packet).await;
                }
            }
        }
    }

    pub async fn send_to_out_links(&self, destination: &AddressHash, payload: &[u8]) {
        let mut count = 0usize;
        let handler = self.handler.lock().await;
        for link in handler.out_links.values() {
            let link = link.lock().await;
            if link.destination().address_hash == *destination
                && link.status() == LinkStatus::Active
            {
                let packet = link.data_packet(payload);
                if let Ok(packet) = packet {
                    handler.send_packet(packet).await;
                    count += 1;
                }
            }
        }

        if count == 0 {
            log::trace!(
                "tp({}): no output links for {} destination",
                self.name,
                destination
            );
        }
    }

    pub async fn send_to_in_links(&self, destination: &AddressHash, payload: &[u8]) {
        let handler = self.handler.lock().await;
        let mut count = 0usize;
        for link in handler.in_links.values() {
            let link = link.lock().await;

            if link.destination().address_hash == *destination
                && link.status() == LinkStatus::Active
            {
                let packet = link.data_packet(payload);
                if let Ok(packet) = packet {
                    handler.send_packet(packet).await;
                    count += 1;
                }
            }
        }

        if count == 0 {
            log::trace!(
                "tp({}): no input links for {} destination",
                self.name,
                destination
            );
        }
    }

    pub async fn find_out_link(&self, link_id: &AddressHash) -> Option<Arc<Mutex<Link>>> {
        self.handler.lock().await.out_links.get(link_id).cloned()
    }

    pub async fn find_in_link(&self, link_id: &AddressHash) -> Option<Arc<Mutex<Link>>> {
        self.handler.lock().await.in_links.get(link_id).cloned()
    }

    pub async fn link(&self, destination: DestinationDesc) -> Arc<Mutex<Link>> {
        let link = self
            .handler
            .lock()
            .await
            .out_links
            .get(&destination.address_hash)
            .cloned();

        if let Some(link) = link {
            if link.lock().await.status() != LinkStatus::Closed {
                return link;
            } else {
                log::warn!("tp({}): link was closed", self.name);
            }
        }

        let mut link = Link::new(destination, self.link_out_event_tx.clone());

        let packet = link.request();

        log::debug!(
            "tp({}): create new link {} for destination {}",
            self.name,
            link.id(),
            destination
        );

        let link = Arc::new(Mutex::new(link));

        self.send_packet(packet).await;

        self.handler
            .lock()
            .await
            .out_links
            .insert(destination.address_hash, link.clone());

        link
    }

    pub fn out_link_events(&self) -> broadcast::Receiver<LinkEventData> {
        self.link_out_event_tx.subscribe()
    }

    pub fn in_link_events(&self) -> broadcast::Receiver<LinkEventData> {
        self.link_in_event_tx.subscribe()
    }

    pub fn received_data_events(&self) -> broadcast::Receiver<ReceivedData> {
        self.received_data_tx.subscribe()
    }

    pub async fn add_destination(
        &mut self,
        identity: PrivateIdentity,
        name: DestinationName,
    ) -> Arc<Mutex<SingleInputDestination>> {
        let destination = SingleInputDestination::new(identity, name);
        let address_hash = destination.desc.address_hash;

        log::debug!("tp({}): add destination {}", self.name, address_hash);

        let destination = Arc::new(Mutex::new(destination));

        self.handler
            .lock()
            .await
            .single_in_destinations
            .insert(address_hash, destination.clone());

        destination
    }

    pub async fn has_destination(&self, address: &AddressHash) -> bool {
        self.handler.lock().await.has_destination(address)
    }

    pub fn get_handler(&self) -> Arc<Mutex<TransportHandler>> {
        // direct access to handler for testing purposes
        self.handler.clone()
    }
}

impl Drop for Transport {
    fn drop(&mut self) {
        self.cancel.cancel();
    }
}

impl TransportHandler {
    async fn send_packet(&self, packet: Packet) {
        let message = TxMessage {
            tx_type: TxMessageType::Broadcast(None),
            packet,
        };

        self.send(message).await;
    }

    async fn send(&self, message: TxMessage) {
        self.packet_cache.lock().await.update(&message.packet);
        self.iface_manager.lock().await.send(message).await;
    }

    fn has_destination(&self, address: &AddressHash) -> bool {
        self.single_in_destinations.contains_key(address)
    }

    async fn filter_duplicate_packets(&self, packet: &Packet) -> bool {
        let mut allow_duplicate = false;

        match packet.header.packet_type {
            PacketType::Announce => {
                return true;
            },
            PacketType::Proof => {
                if packet.context == PacketContext::LinkRequestProof {
                    if let Some(link) = self.in_links.get(&packet.destination) {
                        if link.lock().await.status().not_yet_active() {
                            allow_duplicate = true;
                        }
                    }
                }
            },
            _ => {}
        }

        let is_new = self.packet_cache.lock().await.update(packet);

        is_new || allow_duplicate
    }
}

async fn handle_proof<'a>(packet: &Packet, mut handler: MutexGuard<'a, TransportHandler>) {
    log::trace!(
        "tp({}): handle proof for {}",
        handler.config.name,
        packet.destination
    );

    for link in handler.out_links.values() {
        let mut link = link.lock().await;
        match link.handle_packet(packet) {
            LinkHandleResult::Activated => {
                let rtt_packet = link.create_rtt();
                handler.send_packet(rtt_packet).await;
            }
            _ => {}
        }
    }

    let maybe_packet = handler.link_table.handle_proof(packet);

    if let Some((packet, iface)) = maybe_packet {
        handler.send(TxMessage {
            tx_type: TxMessageType::Direct(iface),
            packet
        })
        .await;
    }
}

async fn send_to_next_hop<'a>(
    packet: &Packet,
    handler: &MutexGuard<'a, TransportHandler>,
    lookup: Option<AddressHash>
) -> bool {
    let (packet, maybe_iface) = handler.path_table.handle_inbound_packet(
        packet,
        lookup
    );

    if let Some(iface) = maybe_iface {
        handler.send(TxMessage {
            tx_type: TxMessageType::Direct(iface),
            packet,
        })
        .await;
    }

    maybe_iface.is_some()
}

async fn handle_keepalive_response<'a>(
    packet: &Packet,
    handler: &MutexGuard<'a, TransportHandler>
) -> bool {
    if packet.context == PacketContext::KeepAlive {
        if packet.data.as_slice()[0] == KEEP_ALIVE_RESPONSE {
            let lookup = handler.link_table.handle_keepalive(packet);

            if let Some((propagated, iface)) = lookup {
                handler.send(TxMessage {
                    tx_type: TxMessageType::Direct(iface),
                    packet: propagated,
                })
                .await;
            }

            return true;
        }
    }

    false
}

async fn handle_data<'a>(packet: &Packet, handler: MutexGuard<'a, TransportHandler>) {
    let mut data_handled = false;

    if packet.header.destination_type == DestinationType::Link {
        if let Some(link) = handler.in_links.get(&packet.destination).cloned() {
            let mut link = link.lock().await;
            let result = link.handle_packet(packet);
            match result {
                LinkHandleResult::KeepAlive => {
                    let packet = link.keep_alive_packet(KEEP_ALIVE_RESPONSE);
                    handler.send_packet(packet).await;
                }
                _ => {}
            }
        }

        for link in handler.out_links.values() {
            let mut link = link.lock().await;
            let _ = link.handle_packet(packet);
            data_handled = true;
        }

        if handle_keepalive_response(packet, &handler).await {
            return;
        }

        let lookup = handler.link_table.original_destination(&packet.destination);
        if lookup.is_some() {
            let sent = send_to_next_hop(packet, &handler, lookup).await;

            log::trace!(
                "tp({}): {} packet to remote link {}",
                handler.config.name,
                if sent { "forwarded" } else { "could not forward" },
                packet.destination
            );
        }
    }

    if packet.header.destination_type == DestinationType::Single {
        if let Some(_destination) = handler
            .single_in_destinations
            .get(&packet.destination)
            .cloned()
        {
            data_handled = true;

            handler.received_data_tx.send(ReceivedData {
                destination: packet.destination.clone(),
                data: packet.data.clone(),
            }).ok();
        } else {
            data_handled = send_to_next_hop(packet, &handler, None).await;
        }
    }

    if data_handled {
        log::trace!(
            "tp({}): handle data request for {} dst={:2x} ctx={:2x}",
            handler.config.name,
            packet.destination,
            packet.header.destination_type as u8,
            packet.context as u8,
        );
    }
}

async fn handle_announce<'a>(
    packet: &Packet,
    mut handler: MutexGuard<'a, TransportHandler>,
    iface: AddressHash
) {
    if let Some(blocked_until) = handler.announce_limits.check(&packet.destination) {
        log::info!(
            "tp({}): too many announces from {}, blocked for {} seconds",
            handler.config.name,
            &packet.destination,
            blocked_until.as_secs(),
        );
        return;
    }

    let destination_known = handler.has_destination(&packet.destination);

    if let Ok(result) = DestinationAnnounce::validate(packet) {
        let destination = result.0;
        let app_data = result.1;
        let dest_hash = destination.identity.address_hash;
        let destination = Arc::new(Mutex::new(destination));

        if !destination_known {
            if !handler
                .single_out_destinations
                .contains_key(&packet.destination)
            {
                log::trace!(
                    "tp({}): new announce for {}",
                    handler.config.name,
                    packet.destination
                );

                handler
                    .single_out_destinations
                    .insert(packet.destination, destination.clone());
            }

            handler.announce_table.add(
                packet,
                dest_hash,
                iface,
            );

            handler.path_table.handle_announce(
                packet,
                packet.transport,
                iface,
            );
        }

        let retransmit = handler.config.retransmit;
        if retransmit {
            let transport_id = handler.config.identity.address_hash().clone();
            if let Some((recv_from, packet)) = handler.announce_table.new_packet(
                &dest_hash,
                &transport_id,
            ) {
                handler.send(TxMessage {
                    tx_type: TxMessageType::Broadcast(Some(recv_from)),
                    packet
                }).await;
            }
        }

        let _ = handler.announce_tx.send(AnnounceEvent {
            destination,
            app_data: PacketDataBuffer::new_from_slice(&app_data),
        });
    }
}

async fn handle_link_request_as_destination<'a>(
    destination: Arc<Mutex<SingleInputDestination>>,
    packet: &Packet,
    mut handler: MutexGuard<'a, TransportHandler>
) {
    let mut destination = destination.lock().await;
    match destination.handle_packet(packet) {
        DestinationHandleStatus::LinkProof => {
            let link_id = LinkId::from(packet);
            if !handler.in_links.contains_key(&link_id) {
                log::trace!(
                    "tp({}): send proof to {}",
                    handler.config.name,
                    packet.destination
                );

                let link = Link::new_from_request(
                    packet,
                    destination.sign_key().clone(),
                    destination.desc,
                    handler.link_in_event_tx.clone(),
                );

                if let Ok(mut link) = link {
                    handler.send_packet(link.prove()).await;

                    log::debug!(
                        "tp({}): save input link {} for destination {}",
                        handler.config.name,
                        link.id(),
                        link.destination().address_hash
                    );

                    handler
                        .in_links
                        .insert(*link.id(), Arc::new(Mutex::new(link)));
                }
            }
        }
        DestinationHandleStatus::None => {}
    }
}

async fn handle_link_request_as_intermediate<'a>(
    received_from: AddressHash,
    next_hop: AddressHash,
    next_hop_iface: AddressHash,
    packet: &Packet,
    mut handler: MutexGuard<'a, TransportHandler>
) {
    handler.link_table.add(
        packet,
        packet.destination,
        received_from,
        next_hop,
        next_hop_iface
    );

    send_to_next_hop(packet, &handler, None).await;
}

async fn handle_link_request<'a>(
    packet: &Packet,
    iface: AddressHash,
    mut handler: MutexGuard<'a, TransportHandler>
) {
    if let Some(destination) = handler
        .single_in_destinations
        .get(&packet.destination)
        .cloned()
    {
        log::trace!(
            "tp({}): handle link request for {}",
            handler.config.name,
            packet.destination
        );

        handle_link_request_as_destination(destination, packet, handler).await;
    } else if let Some(entry) = handler.path_table.next_hop_full(&packet.destination) {
        log::trace!(
            "tp({}): handle link request for remote destination {}",
            handler.config.name,
            packet.destination
        );

        let (next_hop, next_iface) = entry;
        handle_link_request_as_intermediate(
            iface,
            next_hop,
            next_iface,
            packet,
            handler
        ).await;
    } else {
        log::trace!(
            "tp({}): dropping link request to unknown destination {}",
            handler.config.name,
            packet.destination
        );
    }
}

async fn handle_check_links<'a>(mut handler: MutexGuard<'a, TransportHandler>) {
    let mut links_to_remove: Vec<AddressHash> = Vec::new();

    // Clean up input links
    for link_entry in &handler.in_links {
        let mut link = link_entry.1.lock().await;
        if link.elapsed() > INTERVAL_INPUT_LINK_CLEANUP {
            link.close();
            links_to_remove.push(*link_entry.0);
        }
    }

    for addr in &links_to_remove {
        handler.in_links.remove(&addr);
    }

    links_to_remove.clear();

    for link_entry in &handler.out_links {
        let mut link = link_entry.1.lock().await;
        if link.status() == LinkStatus::Closed {
            link.close();
            links_to_remove.push(*link_entry.0);
        }
    }

    for addr in &links_to_remove {
        handler.out_links.remove(&addr);
    }

    for link_entry in &handler.out_links {
        let mut link = link_entry.1.lock().await;

        if link.status() == LinkStatus::Active && link.elapsed() > INTERVAL_OUTPUT_LINK_RESTART {
            link.restart();
        }

        if link.status() == LinkStatus::Pending {
            if link.elapsed() > INTERVAL_OUTPUT_LINK_REPEAT {
                log::warn!(
                    "tp({}): repeat link request {}",
                    handler.config.name,
                    link.id()
                );
                handler.send_packet(link.request()).await;
            }
        }
    }
}

async fn handle_keep_links<'a>(handler: MutexGuard<'a, TransportHandler>) {
    for link in handler.out_links.values() {
        let link = link.lock().await;

        if link.status() == LinkStatus::Active {
            handler.send_packet(link.keep_alive_packet(KEEP_ALIVE_REQUEST)).await;
        }
    }
}

async fn handle_cleanup<'a>(handler: MutexGuard<'a, TransportHandler>) {
    handler.iface_manager.lock().await.cleanup();
}

async fn retransmit_announces<'a>(mut handler: MutexGuard<'a, TransportHandler>) {
    let transport_id = handler.config.identity.address_hash().clone();
    let announces = handler.announce_table.to_retransmit(&transport_id);

    if announces.is_empty() {
        return;
    }

    for (received_from, announce) in announces {
        let message = TxMessage {
            tx_type: TxMessageType::Broadcast(Some(received_from)),
            packet: announce,
        };

        handler.send(message).await;
    }
}

fn create_retransmit_packet(packet: &Packet) -> Packet {
    Packet {
        header: Header {
            ifac_flag: packet.header.ifac_flag,
            header_type: packet.header.header_type,
            propagation_type: packet.header.propagation_type,
            destination_type: packet.header.destination_type,
            packet_type: packet.header.packet_type,
            hops: packet.header.hops + 1,
        },
        ifac: packet.ifac,
        destination: packet.destination,
        transport: packet.transport,
        context: packet.context,
        data: packet.data,
    }
}


async fn manage_transport(
    handler: Arc<Mutex<TransportHandler>>,
    rx_receiver: Arc<Mutex<InterfaceRxReceiver>>,
    iface_messages_tx: broadcast::Sender<RxMessage>,
) {
    let cancel = handler.lock().await.cancel.clone();
    let retransmit = handler.lock().await.config.retransmit;

    let _packet_task = {
        let handler = handler.clone();
        let cancel = cancel.clone();

        log::trace!(
            "tp({}): start packet task",
            handler.lock().await.config.name
        );

        tokio::spawn(async move {
            loop {
                let mut rx_receiver = rx_receiver.lock().await;

                if cancel.is_cancelled() {
                    break;
                }

                tokio::select! {
                    _ = cancel.cancelled() => {
                        break;
                    },
                    Some(message) = rx_receiver.recv() => {
                        let _ = iface_messages_tx.send(message);

<<<<<<< HEAD
=======
                        let packet = message.packet;

>>>>>>> af75e2ca
                        let handler = handler.lock().await;

                        if PACKET_TRACE {
                            log::trace!("tp: << rx({}) = {} {}", message.address, packet, packet.hash());
                        }

                        if !handler.filter_duplicate_packets(&packet).await {
                            break;
                        }

                        if handler.config.broadcast && packet.header.packet_type != PacketType::Announce {
                            // TODO: remove seperate handling for announces in handle_announce.
                            // Send broadcast message expect current iface address
                            handler.send(TxMessage { tx_type: TxMessageType::Broadcast(Some(message.address)), packet }).await;
                        }

                        match packet.header.packet_type {
                            PacketType::Announce => handle_announce(
                                &packet,
                                handler,
                                message.address
                            ).await,
                            PacketType::LinkRequest => handle_link_request(
                                &packet,
                                message.address,
                                handler
                            ).await,
                            PacketType::Proof => handle_proof(&packet, handler).await,
                            PacketType::Data => handle_data(&packet, handler).await,
                        }
                    }
                };
            }
        })
    };

    {
        let handler = handler.clone();
        let cancel = cancel.clone();

        tokio::spawn(async move {
            loop {
                if cancel.is_cancelled() {
                    break;
                }

                tokio::select! {
                    _ = cancel.cancelled() => {
                        break;
                    },
                    _ = time::sleep(INTERVAL_LINKS_CHECK) => {
                        handle_check_links(handler.lock().await).await;
                    }
                }
            }
        });
    }

    {
        let handler = handler.clone();
        let cancel = cancel.clone();

        tokio::spawn(async move {
            loop {
                if cancel.is_cancelled() {
                    break;
                }

                tokio::select! {
                    _ = cancel.cancelled() => {
                        break;
                    },
                    _ = time::sleep(INTERVAL_OUTPUT_LINK_KEEP) => {
                        handle_keep_links(handler.lock().await).await;
                    }
                }
            }
        });
    }

    {
        let handler = handler.clone();
        let cancel = cancel.clone();

        tokio::spawn(async move {
            loop {
                if cancel.is_cancelled() {
                    break;
                }

                tokio::select! {
                    _ = cancel.cancelled() => {
                        break;
                    },
                    _ = time::sleep(INTERVAL_IFACE_CLEANUP) => {
                        handle_cleanup(handler.lock().await).await;
                    }
                }
            }
        });
    }

    {
        let handler = handler.clone();
        let cancel = cancel.clone();

        tokio::spawn(async move {
            loop {
                if cancel.is_cancelled() {
                    break;
                }

                tokio::select! {
                    _ = cancel.cancelled() => {
                        break;
                    },
                    _ = time::sleep(INTERVAL_PACKET_CACHE_CLEANUP) => {
                        let mut handler = handler.lock().await;

                        handler
                            .packet_cache
                            .lock()
                            .await
                            .release(INTERVAL_KEEP_PACKET_CACHED);

                        handler.link_table.remove_stale();
                    },
                }
            }
        });
    }

    if retransmit {
        let handler = handler.clone();
        let cancel = cancel.clone();

        tokio::spawn(async move {
            loop {
                if cancel.is_cancelled() {
                    break;
                }

                tokio::select! {
                    _ = cancel.cancelled() => {
                        break;
                    },
                    _ = time::sleep(INTERVAL_ANNOUNCES_RETRANSMIT) => {
                        retransmit_announces(handler.lock().await).await;
                    }
                }
            }
        });
    }
}

#[cfg(test)]
mod tests {
    use super::*;

    use crate::packet::HeaderType;

    #[tokio::test]
    async fn drop_duplicates() {
        let mut config: TransportConfig = Default::default();
        config.set_retransmit(true);

        let transport = Transport::new(config);
        let handler = transport.get_handler();

        let source1 = AddressHash::new_from_slice(&[1u8; 32]);
        let source2 = AddressHash::new_from_slice(&[2u8; 32]);
        let next_hop_iface = AddressHash::new_from_slice(&[3u8; 32]);
        let destination = AddressHash::new_from_slice(&[4u8; 32]);

        let mut announce: Packet = Default::default();
        announce.header.header_type = HeaderType::Type2;
        announce.header.packet_type = PacketType::Announce;
        announce.header.hops = 3;
        announce.transport = Some(destination);

        assert!(handler.lock().await.filter_duplicate_packets(&announce).await);

        handle_announce(&announce, handler.lock().await, next_hop_iface).await;

        let mut data_packet: Packet = Default::default();
        data_packet.data = PacketDataBuffer::new_from_slice(b"foo");
        data_packet.destination = destination;
        let mut duplicate: Packet = data_packet.clone();

        let mut different_packet = data_packet.clone();
        different_packet.data = PacketDataBuffer::new_from_slice(b"bar");

        assert!(handler.lock().await.filter_duplicate_packets(&data_packet).await);
        assert!(!handler.lock().await.filter_duplicate_packets(&duplicate).await);
        assert!(handler.lock().await.filter_duplicate_packets(&different_packet).await);

        tokio::time::sleep(Duration::from_secs(2)).await;
        handler.lock().await.packet_cache.lock().await.release(Duration::from_secs(1));

        // Packet should have been removed from cache (stale)
        assert!(handler.lock().await.filter_duplicate_packets(&duplicate).await);
    }
}<|MERGE_RESOLUTION|>--- conflicted
+++ resolved
@@ -113,11 +113,8 @@
     name: String,
     link_in_event_tx: broadcast::Sender<LinkEventData>,
     link_out_event_tx: broadcast::Sender<LinkEventData>,
-<<<<<<< HEAD
     received_data_tx: broadcast::Sender<ReceivedData>,
-=======
     iface_messages_tx: broadcast::Sender<RxMessage>,
->>>>>>> af75e2ca
     handler: Arc<Mutex<TransportHandler>>,
     iface_manager: Arc<Mutex<InterfaceManager>>,
     cancel: CancellationToken,
@@ -157,11 +154,8 @@
         let (announce_tx, _) = tokio::sync::broadcast::channel(16);
         let (link_in_event_tx, _) = tokio::sync::broadcast::channel(16);
         let (link_out_event_tx, _) = tokio::sync::broadcast::channel(16);
-<<<<<<< HEAD
         let (received_data_tx, _) = tokio::sync::broadcast::channel(16);
-=======
         let (iface_messages_tx, _) = tokio::sync::broadcast::channel(16);
->>>>>>> af75e2ca
 
         let iface_manager = InterfaceManager::new(16);
 
@@ -203,11 +197,8 @@
             iface_manager,
             link_in_event_tx,
             link_out_event_tx,
-<<<<<<< HEAD
             received_data_tx,
-=======
             iface_messages_tx,
->>>>>>> af75e2ca
             handler,
             cancel,
         }
@@ -939,11 +930,8 @@
                     Some(message) = rx_receiver.recv() => {
                         let _ = iface_messages_tx.send(message);
 
-<<<<<<< HEAD
-=======
                         let packet = message.packet;
 
->>>>>>> af75e2ca
                         let handler = handler.lock().await;
 
                         if PACKET_TRACE {
