[package]
name = "reticulum"
version = "0.1.0"
edition = "2021"
license = "MIT"
readme = "README.md"
repository = "https://github.com/BeechatNetworkSystemsLtd/Reticulum-rs"
categories = ["network-programming"]
keywords = ["reticulum", "mesh", "radio", "async"]

description = """
Reticulum-rs is a Rust implementation of the Reticulum Network Stack - a cryptographic, 
decentralised, and resilient mesh networking protocol designed for communication over any physical 
layer.

This project brings Reticulum's capabilities to the Rust ecosystem, enabling embedded, and 
constrained deployments with maximum performance and minimal dependencies.
"""

[dependencies]

# Protobuf and gRPC
tonic = "0.13.0"
prost = "0.13.5"

# Crypto
crypto-common = { version = "0.1.6", features = ["rand_core"] }
aes = "0.8.4"
cbc = "0.1.2"
x25519-dalek = { version = "2.0.1", features = ["static_secrets"] }
ed25519-dalek = { version = "2.1.1", features = ["rand_core"] }
hkdf = "0.12.4"

# Hash
hmac = "0.12.1"
sha2 = "0.10.8"

# Random Number generator
rand_core = { version = "0.6.4", features = ["getrandom"] }

# Async IO
tokio = { version = "1.44.2", features = ["full"] }
tokio-stream = "0.1.17"
tokio-util = "0.7.15"

rmp = "0.8.14"
serde = { version = "1.0.219", features = ["derive"] }

# Logging
log = "0.4.27"
env_logger = "0.10"

[features]
default = ["alloc"]
alloc = []
fernet-aes128 = []

[build-dependencies]
tonic-build = "0.13.0"

[[example]]
name = "tcp_server"
path = "examples/tcp_server.rs"

[[example]]
name = "tcp_client"
path = "examples/tcp_client.rs"

[[example]]
name = "udp_link"
path = "examples/udp_link.rs"

[[example]]
name = "link_client"
path = "examples/link_client.rs"

[[example]]
name = "kaonic_client"
path = "examples/kaonic_client.rs"

[[example]]
name = "testnet_client"
path = "examples/testnet_client.rs"

[[example]]
name = "kaonic_tcp_mesh"
path = "examples/kaonic_tcp_mesh.rs"

[[example]]
<<<<<<< HEAD
name = "kaonic-mesh"
path = "examples/kaonic_mesh.rs"

[[example]]
name = "multihop"
path = "examples/multihop.rs"
=======
name = "kaonic_mesh"
path = "examples/kaonic_mesh.rs"
>>>>>>> af75e2ca
<|MERGE_RESOLUTION|>--- conflicted
+++ resolved
@@ -87,14 +87,9 @@
 path = "examples/kaonic_tcp_mesh.rs"
 
 [[example]]
-<<<<<<< HEAD
-name = "kaonic-mesh"
+name = "kaonic_mesh"
 path = "examples/kaonic_mesh.rs"
 
 [[example]]
 name = "multihop"
-path = "examples/multihop.rs"
-=======
-name = "kaonic_mesh"
-path = "examples/kaonic_mesh.rs"
->>>>>>> af75e2ca
+path = "examples/multihop.rs"